//
// goamz - Go packages to interact with the Amazon Web Services.
//
//   https://wiki.ubuntu.com/goamz
//
// Copyright (c) 2011 Canonical Ltd.
//
// Written by Gustavo Niemeyer <gustavo.niemeyer@canonical.com>
//
package aws

import (
	"encoding/json"
	"encoding/xml"
	"errors"
	"fmt"
	"io/ioutil"
	"net"
	"net/http"
	"net/url"
	"os"
	"time"
)

// Defines the valid signers
const (
	V2Signature = iota
	V4Signature = iota
)

// Defines the service endpoint and correct Signer implementation to use
// to sign requests for this endpoint
type ServiceInfo struct {
	Endpoint string
	Signer   uint
}

// Region defines the URLs where AWS services may be accessed.
//
// See http://goo.gl/d8BP1 for more details.
type Region struct {
	Name                   string // the canonical name of this region.
	EC2Endpoint            string
	S3Endpoint             string
	S3BucketEndpoint       string // Not needed by AWS S3. Use ${bucket} for bucket name.
	S3LocationConstraint   bool   // true if this region requires a LocationConstraint declaration.
	S3LowercaseBucket      bool   // true if the region requires bucket names to be lower case.
	SDBEndpoint            string
	SNSEndpoint            string
	SQSEndpoint            string
	IAMEndpoint            string
	ELBEndpoint            string
	DynamoDBEndpoint       string
	CloudWatchServicepoint ServiceInfo
}

var Regions = map[string]Region{
	APNortheast.Name:  APNortheast,
	APSoutheast.Name:  APSoutheast,
	APSoutheast2.Name: APSoutheast2,
	EUWest.Name:       EUWest,
	USEast.Name:       USEast,
	USWest.Name:       USWest,
	USWest2.Name:      USWest2,
	SAEast.Name:       SAEast,
}

// Designates a signer interface suitable for signing AWS requests, params
// should be appropriately encoded for the request before signing.
//
// A signer should be initialized with Auth and the appropriate endpoint.
type Signer interface {
	Sign(method, path string, params map[string]string)
}

// An AWS Service interface with the API to query the AWS service
//
// Supplied as an easy way to mock out service calls during testing.
type AWSService interface {
	// Queries the AWS service at a given method/path with the params and
	// returns an http.Response and error
	Query(method, path string, params map[string]string) (*http.Response, error)
	// Builds an error given an XML payload in the http.Response, can be used
	// to process an error if the status code is not 200 for example.
	BuildError(r *http.Response) error
}

// Implements a Server Query/Post API to easily query AWS services and build
// errors when desired
type Service struct {
	service ServiceInfo
	signer  Signer
}

// Create a base set of params for an action
func MakeParams(action string) map[string]string {
	params := make(map[string]string)
	params["Action"] = action
	return params
}

// Create a new AWS server to handle making requests
func NewService(auth Auth, service ServiceInfo) (s *Service, err error) {
	var signer Signer
	if service.Signer == V2Signature {
		signer, err = NewV2Signer(auth, service)
	}
	if err != nil {
		return
	}
	s = &Service{service: service, signer: signer}
	return
}

func (s *Service) Query(method, path string, params map[string]string) (resp *http.Response, err error) {
	params["Timestamp"] = time.Now().UTC().Format(time.RFC3339)
	u, err := url.Parse(s.service.Endpoint)
	if err != nil {
		return nil, err
	}
	u.Path = path

	s.signer.Sign(method, path, params)
	if method == "GET" {
		u.RawQuery = multimap(params).Encode()
		resp, err = http.Get(u.String())
	} else if method == "POST" {
		resp, err = http.PostForm(u.String(), multimap(params))
	}
	return
}

func (s *Service) BuildError(r *http.Response) error {
	errors := ErrorResponse{}
	xml.NewDecoder(r.Body).Decode(&errors)
	var err Error
	err = errors.Errors
	err.RequestId = errors.RequestId
	err.StatusCode = r.StatusCode
	if err.Message == "" {
		err.Message = r.Status
	}
	return &err
}

type ErrorResponse struct {
	Errors    Error  `xml:"Error"`
	RequestId string // A unique ID for tracking the request
}

type Error struct {
	StatusCode int
	Type       string
	Code       string
	Message    string
	RequestId  string
}

func (err *Error) Error() string {
	return fmt.Sprintf("Type: %s, Code: %s, Message: %s",
		err.Type, err.Code, err.Message,
	)
}

type Auth struct {
<<<<<<< HEAD
	AccessKey, SecretKey, SecurityToken string
=======
	AccessKey, SecretKey, Token string
>>>>>>> 3fa44f95
}

// ResponseMetadata
type ResponseMetadata struct {
	RequestId string // A unique ID for tracking the request
}

type BaseResponse struct {
	ResponseMetadata ResponseMetadata
}

var unreserved = make([]bool, 128)
var hex = "0123456789ABCDEF"

func init() {
	// RFC3986
	u := "ABCDEFGHIJKLMNOPQRSTUVWXYZabcdefghijklmnopqrstuvwxyz01234567890-_.~"
	for _, c := range u {
		unreserved[c] = true
	}
}

func multimap(p map[string]string) url.Values {
	q := make(url.Values, len(p))
	for k, v := range p {
		q[k] = []string{v}
	}
	return q
}

type credentials struct {
	Code            string
	LastUpdated     string
	Type            string
	AccessKeyId     string
	SecretAccessKey string
	Token           string
	Expiration      string
}

func GetMetaData(path string) (contents []byte, err error) {
	c := http.Client{
		Transport: &http.Transport{
			Dial: func(netw, addr string) (net.Conn, error) {
				deadline := time.Now().Add(5 * time.Second)
				c, err := net.DialTimeout(netw, addr, time.Second*2)
				if err != nil {
					return nil, err
				}
				c.SetDeadline(deadline)
				return c, nil
			},
		},
	}

	url := "http://169.254.169.254/latest/meta-data/" + path

	resp, err := c.Get(url)
	if err != nil {
		return
	}
	defer resp.Body.Close()

	if resp.StatusCode != 200 {
		err = fmt.Errorf("Code %d returned for url %s", resp.StatusCode, url)
		return
	}

	body, err := ioutil.ReadAll(resp.Body)
	if err != nil {
		return
	}
	return []byte(body), err
}

func getInstanceCredentials() (cred credentials, err error) {
	credentialPath := "iam/security-credentials/"

	// Get the instance role
	role, err := GetMetaData(credentialPath)
	if err != nil {
		return
	}

	// Get the instance role credentials
	credentialJSON, err := GetMetaData(credentialPath + string(role))
	if err != nil {
		return
	}

	err = json.Unmarshal([]byte(credentialJSON), &cred)
	return
}

// GetAuth creates an Auth based on either passed in credentials,
// environment information or instance based role credentials.
func GetAuth(accessKey string, secretKey string) (auth Auth, err error) {
	// First try passed in credentials
	if accessKey != "" && secretKey != "" {
		return Auth{accessKey, secretKey, ""}, nil
	}

	// Next try to get auth from the environment
	auth, err = EnvAuth()
	if err == nil {
		// Found auth, return
		return
	}

	// Next try getting auth from the instance role
	cred, err := getInstanceCredentials()
	if err == nil {
		// Found auth, return
		auth.AccessKey = cred.AccessKeyId
		auth.SecretKey = cred.SecretAccessKey
		auth.Token = cred.Token
		return
	}
	err = errors.New("No valid AWS authentication found")
	return
}

// EnvAuth creates an Auth based on environment information.
// The AWS_ACCESS_KEY_ID and AWS_SECRET_ACCESS_KEY environment
// variables are used.
func EnvAuth() (auth Auth, err error) {
	auth.AccessKey = os.Getenv("AWS_ACCESS_KEY_ID")
	if auth.AccessKey == "" {
		auth.AccessKey = os.Getenv("AWS_ACCESS_KEY")
	}

	auth.SecretKey = os.Getenv("AWS_SECRET_ACCESS_KEY")
	if auth.SecretKey == "" {
		auth.SecretKey = os.Getenv("AWS_SECRET_KEY")
	}
	if auth.AccessKey == "" {
		err = errors.New("AWS_ACCESS_KEY_ID or AWS_ACCESS_KEY not found in environment")
	}
	if auth.SecretKey == "" {
		err = errors.New("AWS_SECRET_ACCESS_KEY or AWS_SECRET_KEY not found in environment")
	}
	return
}

// Encode takes a string and URI-encodes it in a way suitable
// to be used in AWS signatures.
func Encode(s string) string {
	encode := false
	for i := 0; i != len(s); i++ {
		c := s[i]
		if c > 127 || !unreserved[c] {
			encode = true
			break
		}
	}
	if !encode {
		return s
	}
	e := make([]byte, len(s)*3)
	ei := 0
	for i := 0; i != len(s); i++ {
		c := s[i]
		if c > 127 || !unreserved[c] {
			e[ei] = '%'
			e[ei+1] = hex[c>>4]
			e[ei+2] = hex[c&0xF]
			ei += 3
		} else {
			e[ei] = c
			ei += 1
		}
	}
	return string(e[:ei])
}<|MERGE_RESOLUTION|>--- conflicted
+++ resolved
@@ -163,11 +163,7 @@
 }
 
 type Auth struct {
-<<<<<<< HEAD
-	AccessKey, SecretKey, SecurityToken string
-=======
 	AccessKey, SecretKey, Token string
->>>>>>> 3fa44f95
 }
 
 // ResponseMetadata
