--- conflicted
+++ resolved
@@ -2,17 +2,13 @@
 
 import (
 	"github.com/hailocab/goamz/aws"
-	"github.com/hailocab/goamz/exp/sdb"
-	. "launchpad.net/gocheck"
+	"../sdb"
+	"launchpad.net/gocheck"
 )
 
 // SimpleDB ReST authentication docs: http://goo.gl/CaY81
 
-<<<<<<< HEAD
 var testAuth = aws.Auth{AccessKey: "access-key-id-s8eBOWuU", SecretKey: "secret-access-key-UkQjTLd9"}
-=======
-var testAuth = aws.Auth{"access-key-id-s8eBOWuU", "secret-access-key-UkQjTLd9", ""}
->>>>>>> 3fa44f95
 
 func (s *S) TestSignExampleDomainCreate(c *C) {
 	method := "GET"
